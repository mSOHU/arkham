--- conflicted
+++ resolved
@@ -14,12 +14,8 @@
 import argparse
 
 from arkham.service import ArkhamService
-<<<<<<< HEAD
-from arkham.utils import load_entry_point
 from arkham.healthy import HealthyCheckerMixin
-=======
 from arkham.utils import load_entry_point, ArkhamWarning
->>>>>>> 2e19d888
 
 
 def parse_arguments():
